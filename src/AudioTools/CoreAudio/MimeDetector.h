#pragma once

namespace audio_tools {

/**
 * @brief  Logic to detemine the mime type from the content. You can register
 * your own custom detection logic
 * @ingroup codecs
 * @ingroup decoder
 * @author Phil Schatzmann
 * @copyright GPLv3
 */

class MimeDetector {
 public:
  bool begin() {
    is_first = true;
    return true;
  }

  size_t write(uint8_t* data, size_t len) {
    determineMime(data, len);
    return len;
  }

  /// Defines the mime detector
  void setMimeDetector(const char* (*mimeDetectCallback)(uint8_t* data,
                                                         size_t len)) {
    this->mimeDetectCallback = mimeDetectCallback;
  }

  /// Define the callback that will notify about mime changes
  void setMimeCallback(void (*callback)(const char*)) {
    TRACED();
    this->notifyMimeCallback = callback;
  }

  /// Provides the actual mime type, that was determined from the first
  /// available data
  const char* mime() { return actual_mime; }

 protected:
  bool is_first = false;
  const char* actual_mime = nullptr;
  void (*notifyMimeCallback)(const char* mime) = nullptr;
  const char* (*mimeDetectCallback)(uint8_t* data,
                                    size_t len) = defaultMimeDetector;

  /// Update the mime type
  void determineMime(void* data, size_t len) {
    if (is_first) {
      actual_mime = mimeDetectCallback((uint8_t*)data, len);
      if (notifyMimeCallback != nullptr && actual_mime != nullptr) {
        notifyMimeCallback(actual_mime);
      }
      is_first = false;
    }
  }

  /// Default logic which supports aac, mp3, wav and ogg
  static const char* defaultMimeDetector(uint8_t* data, size_t len) {
    const char* mime = nullptr;
    if (len > 4) {
      const uint8_t* start = (const uint8_t*)data;
      if (start[0] == 0xFF && start[1] == 0xF1) {
        mime = "audio/aac";
<<<<<<< HEAD
      } else if (memcmp(start, "ID3", 3)==0 || start[0] == 0xFF || start[0] == 0xFE) {
        mime = "audio/mpeg";
=======
>>>>>>> a65aedbb
      } else if (memcmp(start, "RIFF", 4)==0) {
        mime = "audio/vnd.wave";
      } else if (memcmp(start, "OggS", 4)==0) {
        mime = "audio/ogg";
      } else if (memcmp(start, "ID3", 3)==0 || start[0] == 0xFF ||
                 start[0] == 0xFE) {
        mime = "audio/mpeg";
      }
    }
    if (mime != nullptr) {
      LOGI("Determined mime: %s", mime);
    }
    return mime;
  }
};

}  // namespace audio_tools<|MERGE_RESOLUTION|>--- conflicted
+++ resolved
@@ -64,18 +64,13 @@
       const uint8_t* start = (const uint8_t*)data;
       if (start[0] == 0xFF && start[1] == 0xF1) {
         mime = "audio/aac";
-<<<<<<< HEAD
-      } else if (memcmp(start, "ID3", 3)==0 || start[0] == 0xFF || start[0] == 0xFE) {
+      } else if (memcmp(start, "ID3", 3)==0 
+             || start[0] == 0xFF || start[0] == 0xFE) {
         mime = "audio/mpeg";
-=======
->>>>>>> a65aedbb
       } else if (memcmp(start, "RIFF", 4)==0) {
         mime = "audio/vnd.wave";
       } else if (memcmp(start, "OggS", 4)==0) {
         mime = "audio/ogg";
-      } else if (memcmp(start, "ID3", 3)==0 || start[0] == 0xFF ||
-                 start[0] == 0xFE) {
-        mime = "audio/mpeg";
       }
     }
     if (mime != nullptr) {
