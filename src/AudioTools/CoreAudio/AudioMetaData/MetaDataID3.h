--- conflicted
+++ resolved
@@ -383,18 +383,12 @@
         return tag_processed;
     }
 
-<<<<<<< HEAD
-    /// Change the default max metadata size (256)
-    void resize(int size){
-        result.resize(size);
-=======
     /// Defines the result buffer size (default is 256);
     void resize(int size){
         result_size = size;
         if (result.size()==0) {
             result.resize(result_size);
         }
->>>>>>> 35fb19e2
     }
 
   protected:
@@ -602,11 +596,7 @@
         return len;
     }
 
-<<<<<<< HEAD
-    /// Change the default max metadata size vof id3v2 (256)
-=======
     /// Defines the ID3V3 result buffer size (default is 256);
->>>>>>> 35fb19e2
     void resize(int size){
         id3v2.resize(size);
     }
